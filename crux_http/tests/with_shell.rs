mod shared {
    use crux_core::render::Render;
    use crux_http::Http;
    use crux_macros::Effect;
    use serde::{Deserialize, Serialize};

    #[derive(Default)]
    pub(crate) struct App;

    #[derive(Serialize, Deserialize)]
    pub enum Event {
        Get,
        GetJson,
        Set(crux_http::Result<crux_http::Response<Vec<u8>>>),
        SetJson(crux_http::Result<crux_http::Response<String>>),
    }

    #[derive(Default, Serialize, Deserialize)]
    pub struct Model {
        pub status: u16,
        pub body: Vec<u8>,
        pub json_body: String,
    }

    #[derive(Serialize, Deserialize, Default)]
    pub struct ViewModel {
        pub result: String,
    }

    impl crux_core::App for App {
        type Event = Event;
        type Model = Model;
        type ViewModel = ViewModel;

        type Capabilities = Capabilities;

        fn update(&self, event: Event, model: &mut Model, caps: &Capabilities) {
            match event {
                Event::Get => {
                    caps.http.get("http://example.com").send(Event::Set);
                }
                Event::GetJson => {
                    caps.http
                        .get("http://example.com")
                        .expect_json::<String>()
                        .send(Event::SetJson);
                }
                Event::Set(response) => {
                    let mut response = response.unwrap();
                    model.status = response.status().into();
                    model.body = response.take_body().unwrap();
                    caps.render.render()
                }
                Event::SetJson(response) => {
                    model.json_body = response.unwrap().take_body().unwrap();
                    caps.render.render()
                }
            }
        }

        fn view(&self, model: &Self::Model) -> Self::ViewModel {
            ViewModel {
                result: format!(
                    "Status: {}, Body: {}, Json Body: {}",
                    model.status,
                    String::from_utf8_lossy(&model.body),
                    &model.json_body
                ),
            }
        }
    }

    #[derive(Effect)]
    pub(crate) struct Capabilities {
        pub http: Http<Event>,
        pub render: Render<Event>,
    }
}

mod shell {
    use super::shared::{App, Effect, Event};
    use anyhow::Result;
    use crux_core::Core;
    use crux_http::protocol::{HttpRequest, HttpResponse};
    use std::collections::VecDeque;

    enum Task {
        Event(Event),
        Effect(Effect),
    }

    pub(crate) fn run(core: &Core<Effect, App>, event: Event) -> Result<Vec<HttpRequest>> {
        let mut queue: VecDeque<Task> = VecDeque::new();

        queue.push_back(Task::Event(event));

        let mut received: Vec<HttpRequest> = vec![];

        while !queue.is_empty() {
            let task = queue.pop_front().expect("an event");

            match task {
                Task::Event(event) => {
                    enqueue_effects(&mut queue, core.process_event(event));
                }
                Task::Effect(effect) => match effect {
                    Effect::Render(_) => (),
                    Effect::Http(mut request) => {
                        let http_request = &request.operation;

                        received.push(http_request.clone());
                        let response = HttpResponse {
                            status: 200,
                            body: "\"Hello\"".as_bytes().to_owned(),
                        };

                        enqueue_effects(&mut queue, core.resolve(&mut request, response));
                    }
                },
            };
        }

        Ok(received)
    }

    fn enqueue_effects(queue: &mut VecDeque<Task>, effects: Vec<Effect>) {
        queue.append(&mut effects.into_iter().map(Task::Effect).collect())
    }
}

mod tests {
    use crate::{
        shared::{App, Effect, Event},
        shell::run,
    };
    use anyhow::Result;
    use crux_core::Core;
    use crux_http::protocol::HttpRequest;

    #[test]
    pub fn test_http() -> Result<()> {
        let core: Core<Effect, App> = Core::default();

        let received = run(&core, Event::Get)?;

        assert_eq!(
            received,
            vec![HttpRequest {
                method: "GET".to_string(),
                url: "http://example.com/".to_string(),
<<<<<<< HEAD
                headers: vec![]
            },]
=======
                headers: vec![],
                body: vec![],
            }]
>>>>>>> 96be6d34
        );

        assert_eq!(
            core.view().result,
            "Status: 200, Body: \"Hello\", Json Body: "
        );
        Ok(())
    }

    #[test]
    pub fn test_http_json() -> Result<()> {
        let core: Core<Effect, App> = Core::default();

        let received = run(&core, Event::GetJson)?;

        assert_eq!(
            received,
            vec![HttpRequest {
                method: "GET".to_string(),
                url: "http://example.com/".to_string(),
<<<<<<< HEAD
                headers: vec![]
            },]
=======
                headers: vec![],
                body: vec![]
            }]
>>>>>>> 96be6d34
        );
        assert_eq!(core.view().result, "Status: 0, Body: , Json Body: Hello");
        Ok(())
    }
}<|MERGE_RESOLUTION|>--- conflicted
+++ resolved
@@ -148,14 +148,9 @@
             vec![HttpRequest {
                 method: "GET".to_string(),
                 url: "http://example.com/".to_string(),
-<<<<<<< HEAD
-                headers: vec![]
-            },]
-=======
                 headers: vec![],
                 body: vec![],
             }]
->>>>>>> 96be6d34
         );
 
         assert_eq!(
@@ -176,14 +171,9 @@
             vec![HttpRequest {
                 method: "GET".to_string(),
                 url: "http://example.com/".to_string(),
-<<<<<<< HEAD
-                headers: vec![]
-            },]
-=======
                 headers: vec![],
                 body: vec![]
             }]
->>>>>>> 96be6d34
         );
         assert_eq!(core.view().result, "Status: 0, Body: , Json Body: Hello");
         Ok(())
